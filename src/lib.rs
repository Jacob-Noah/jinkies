--- conflicted
+++ resolved
@@ -109,17 +109,12 @@
   /// func name; return type; params; body
   Function(Name, Option<Literals>, Option<Box<Vec<Expression>>>, Option<Box<Vec<Expression>>>),
 
-<<<<<<< HEAD
   ForLoop(Box<Expression>, Box<Expression>, Option<Vec<Expression>>),
 
   /// type or let/const; ident; default; spread
   /// 
   /// TODO?: Refactor Type here so that we don't have to rely on distinguishing between ident and let/const
   FunctionParam(Type, Literals, Option<Box<Expression>>, bool),
-=======
-  /// type/let; is constant; ident; default; is spread
-  FunctionParam(Option<Type>, bool, Literals, Option<Box<Expression>>, bool),
->>>>>>> cc53d5ef
 
   /// value
   Return(Box<Expression>),
